--- conflicted
+++ resolved
@@ -1,22 +1,11 @@
-<<<<<<< HEAD
-=======
 import numpy as np
 
->>>>>>> 594b7de6
 import seaborn as sns
 
 from collections import defaultdict
 from typing import Iterable, Optional, List
 
 
-<<<<<<< HEAD
-def get_colormap(groups: Optional[List[int]] = None):
-
-    if groups is None:
-        return sns.color_palette()
-
-    # TODO: Check no more than 4 element per group are present
-=======
 def check_groups(groups: List[int]) -> int:
 
     # Check that group indices are sequential
@@ -32,7 +21,6 @@
 
     if groups is None:
         return sns.color_palette()
->>>>>>> 594b7de6
 
     # Color palette names
     names = ["Blues", "Reds", "Greens", "Purples", "Greys"]
